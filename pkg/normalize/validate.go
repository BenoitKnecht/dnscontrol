package normalize

import (
	"fmt"
	"net"
	"strings"

	"github.com/StackExchange/dnscontrol/models"
	"github.com/StackExchange/dnscontrol/pkg/transform"
	"github.com/StackExchange/dnscontrol/providers"
	"github.com/miekg/dns"
	"github.com/miekg/dns/dnsutil"
	"github.com/pkg/errors"
)

// Returns false if target does not validate.
func checkIPv4(label string) error {
	if net.ParseIP(label).To4() == nil {
		return errors.Errorf("WARNING: target (%v) is not an IPv4 address", label)
	}
	return nil
}

// Returns false if target does not validate.
func checkIPv6(label string) error {
	if net.ParseIP(label).To16() == nil {
		return errors.Errorf("WARNING: target (%v) is not an IPv6 address", label)
	}
	return nil
}

// make sure target is valid reference for cnames, mx, etc.
func checkTarget(target string) error {
	if target == "@" {
		return nil
	}
	if len(target) < 1 {
		return errors.Errorf("empty target")
	}
	if strings.ContainsAny(target, `'" +,|!£$%&/()=?^*ç°§;:<>[]()@`) {
		return errors.Errorf("target (%v) includes invalid char", target)
	}
	// If it containts a ".", it must end in a ".".
	if strings.ContainsRune(target, '.') && target[len(target)-1] != '.' {
		return errors.Errorf("target (%v) must end with a (.) [https://stackexchange.github.io/dnscontrol/why-the-dot]", target)
	}
	return nil
}

// validateRecordTypes list of valid rec.Type values. Returns true if this is a real DNS record type, false means it is a pseudo-type used internally.
func validateRecordTypes(rec *models.RecordConfig, domain string, pTypes []string) error {
	var validTypes = map[string]bool{
		"A":                true,
		"AAAA":             true,
		"CNAME":            true,
		"CAA":              true,
		"TLSA":             true,
		"IMPORT_TRANSFORM": false,
		"MX":               true,
		"SRV":              true,
		"SSHFP":            true,
		"TXT":              true,
		"NS":               true,
		"PTR":              true,
		"NAPTR":            true,
		"ALIAS":            false,
	}
	_, ok := validTypes[rec.Type]
	if !ok {
		cType := providers.GetCustomRecordType(rec.Type)
		if cType == nil {
			return errors.Errorf("Unsupported record type (%v) domain=%v name=%v", rec.Type, domain, rec.GetLabel())
		}
		for _, providerType := range pTypes {
			if providerType != cType.Provider {
				return errors.Errorf("Custom record type %s is not compatible with provider type %s", rec.Type, providerType)
			}
		}
		// it is ok. Lets replace the type with real type and add metadata to say we checked it
		rec.Metadata["orig_custom_type"] = rec.Type
		if cType.RealType != "" {
			rec.Type = cType.RealType
		}
	}
	return nil
}

// underscores in names are often used erroneously. They are valid for dns records, but invalid for urls.
// here we list common records expected to have underscores. Anything else containing an underscore will print a warning.
var labelUnderscores = []string{
	"_acme-challenge",
	"_amazonses",
	"_dmarc",
	"_domainkey",
	"_jabber",
	"_sip",
	"_xmpp",
}

// these record types may contain underscores
var rTypeUnderscores = []string{"SRV", "TLSA", "TXT"}

func checkLabel(label string, rType string, domain string, meta map[string]string) error {
	if label == "@" {
		return nil
	}
	if len(label) < 1 {
		return errors.Errorf("empty %s label in %s", rType, domain)
	}
	if label[len(label)-1] == '.' {
		return errors.Errorf("label %s.%s ends with a (.)", label, domain)
	}
	if strings.HasSuffix(label, domain) {
		if m := meta["skip_fqdn_check"]; m != "true" {
			return errors.Errorf(`label %s ends with domain name %s. Record names should not be fully qualified. Add {skip_fqdn_check:"true"} to this record if you really want to make %s.%s`, label, domain, label, domain)
		}
	}

	// Underscores are permitted in labels, but we print a warning unless they
	// are used in a way we consider typical.  Yes, we're opinionated here.

	// Don't warn for certain rtypes:
	for _, ex := range rTypeUnderscores {
		if rType == ex {
			return nil
		}
	}
	// Don't warn for certain label substrings
	for _, ex := range labelUnderscores {
		if strings.Contains(label, ex) {
			return nil
		}
	}
	// Otherwise, warn.
	if strings.ContainsRune(label, '_') {
		return Warning{errors.Errorf("label %s.%s contains an underscore", label, domain)}
	}

	return nil
}

// checkTargets returns true if rec.Target is valid for the rec.Type.
func checkTargets(rec *models.RecordConfig, domain string) (errs []error) {
	label := rec.GetLabel()
	target := rec.GetTargetField()
	check := func(e error) {
		if e != nil {
			err := errors.Errorf("In %s %s.%s: %s", rec.Type, rec.GetLabel(), domain, e.Error())
			if _, ok := e.(Warning); ok {
				err = Warning{err}
			}
			errs = append(errs, err)
		}
	}
	switch rec.Type { // #rtype_variations
	case "A":
		check(checkIPv4(target))
	case "AAAA":
		check(checkIPv6(target))
	case "CNAME":
		check(checkTarget(target))
		if label == "@" {
			check(errors.Errorf("cannot create CNAME record for bare domain"))
		}
	case "MX":
		check(checkTarget(target))
	case "NS":
		check(checkTarget(target))
		if label == "@" {
			check(errors.Errorf("cannot create NS record for bare domain. Use NAMESERVER instead"))
		}
	case "PTR":
		check(checkTarget(target))
	case "NAPTR":
		check(checkTarget(target))
	case "ALIAS":
		check(checkTarget(target))
	case "SRV":
		check(checkTarget(target))
	case "TXT", "IMPORT_TRANSFORM", "CAA", "SSHFP", "TLSA":
	default:
		if rec.Metadata["orig_custom_type"] != "" {
			// it is a valid custom type. We perform no validation on target
			return
		}
		errs = append(errs, errors.Errorf("checkTargets: Unimplemented record type (%v) domain=%v name=%v",
			rec.Type, domain, rec.GetLabel()))
	}
	return
}

func transformCNAME(target, oldDomain, newDomain string) string {
	// Canonicalize. If it isn't a FQDN, add the newDomain.
	result := dnsutil.AddOrigin(target, oldDomain)
	if dns.IsFqdn(result) {
		result = result[:len(result)-1]
	}
	return dnsutil.AddOrigin(result, newDomain) + "."
}

// import_transform imports the records of one zone into another, modifying records along the way.
func importTransform(srcDomain, dstDomain *models.DomainConfig, transforms []transform.IpConversion, ttl uint32) error {
	// Read srcDomain.Records, transform, and append to dstDomain.Records:
	// 1. Skip any that aren't A or CNAMEs.
	// 2. Append destDomainname to the end of the label.
	// 3. For CNAMEs, append destDomainname to the end of the target.
	// 4. For As, change the target as described the transforms.

	for _, rec := range srcDomain.Records {
		if dstDomain.HasRecordTypeName(rec.Type, rec.GetLabelFQDN()) {
			continue
		}
		newRec := func() *models.RecordConfig {
			rec2, _ := rec.Copy()
			newlabel := rec2.GetLabelFQDN()
			rec2.SetLabel(newlabel, dstDomain.Name)
			if ttl != 0 {
				rec2.TTL = ttl
			}
			return rec2
		}
		switch rec.Type { // #rtype_variations
		case "A":
			trs, err := transform.TransformIPToList(net.ParseIP(rec.GetTargetField()), transforms)
			if err != nil {
				return errors.Errorf("import_transform: TransformIP(%v, %v) returned err=%s", rec.GetTargetField(), transforms, err)
			}
			for _, tr := range trs {
				r := newRec()
				r.SetTarget(tr.String())
				dstDomain.Records = append(dstDomain.Records, r)
			}
		case "CNAME":
			r := newRec()
			r.SetTarget(transformCNAME(r.GetTargetField(), srcDomain.Name, dstDomain.Name))
			dstDomain.Records = append(dstDomain.Records, r)
		case "MX", "NAPTR", "NS", "SRV", "TXT", "CAA", "TLSA":
			// Not imported.
			continue
		default:
			return errors.Errorf("import_transform: Unimplemented record type %v (%v)",
				rec.Type, rec.GetLabel())
		}
	}
	return nil
}

// deleteImportTransformRecords deletes any IMPORT_TRANSFORM records from a domain.
func deleteImportTransformRecords(domain *models.DomainConfig) {
	for i := len(domain.Records) - 1; i >= 0; i-- {
		rec := domain.Records[i]
		if rec.Type == "IMPORT_TRANSFORM" {
			domain.Records = append(domain.Records[:i], domain.Records[i+1:]...)
		}
	}
}

// Warning is a wrapper around error that can be used to indicate it should not
// stop execution, but is still likely a problem.
type Warning struct {
	error
}

// NormalizeAndValidateConfig performs and normalization and/or validation of the IR.
func NormalizeAndValidateConfig(config *models.DNSConfig) (errs []error) {
	for _, domain := range config.Domains {
		pTypes := []string{}
		txtMultiDissenters := []string{}
		for _, provider := range domain.DNSProviderInstances {
			pType := provider.ProviderType
			// If NO_PURGE is in use, make sure this *isn't* a provider that *doesn't* support NO_PURGE.
			if domain.KeepUnknown && providers.ProviderHasCabability(pType, providers.CantUseNOPURGE) {
				errs = append(errs, errors.Errorf("%s uses NO_PURGE which is not supported by %s(%s)", domain.Name, provider.Name, pType))
			}

			// Record if any providers do not support TXTMulti:
			if !providers.ProviderHasCabability(pType, providers.CanUseTXTMulti) {
				txtMultiDissenters = append(txtMultiDissenters, provider.Name)
			}
		}

		// Normalize Nameservers.
		for _, ns := range domain.Nameservers {
			ns.Name = dnsutil.AddOrigin(ns.Name, domain.Name)
			ns.Name = strings.TrimRight(ns.Name, ".")
		}
		// Normalize Records.
		models.PostProcessRecords(domain.Records)
		for _, rec := range domain.Records {
			if rec.TTL == 0 {
				rec.TTL = models.DefaultTTL
			}
			// Validate the unmodified inputs:
			if err := validateRecordTypes(rec, domain.Name, pTypes); err != nil {
				errs = append(errs, err)
			}
			if err := checkLabel(rec.GetLabel(), rec.Type, domain.Name, rec.Metadata); err != nil {
				errs = append(errs, err)
			}
			if errs2 := checkTargets(rec, domain.Name); errs2 != nil {
				errs = append(errs, errs2...)
			}

			// Canonicalize Targets.
			if rec.Type == "CNAME" || rec.Type == "MX" || rec.Type == "NAPTR" || rec.Type == "NS" || rec.Type == "SRV" {
				// #rtype_variations
				// These record types have a target that is a hostname.
				// We normalize them to a FQDN so there is less variation to handle.  If a
				// provider API requires a shortname, the provider must do the shortening.
				rec.SetTarget(dnsutil.AddOrigin(rec.GetTargetField(), domain.Name+"."))
			} else if rec.Type == "A" || rec.Type == "AAAA" {
				rec.SetTarget(net.ParseIP(rec.GetTargetField()).String())
			} else if rec.Type == "PTR" {
				var err error
				var name string
				if name, err = transform.PtrNameMagic(rec.GetLabel(), domain.Name); err != nil {
					errs = append(errs, err)
				}
				rec.SetLabel(name, domain.Name)
			} else if rec.Type == "CAA" {
				if rec.CaaTag != "issue" && rec.CaaTag != "issuewild" && rec.CaaTag != "iodef" {
					errs = append(errs, errors.Errorf("CAA tag %s is invalid", rec.CaaTag))
				}
			} else if rec.Type == "TLSA" {
				if rec.TlsaUsage < 0 || rec.TlsaUsage > 3 {
					errs = append(errs, errors.Errorf("TLSA Usage %d is invalid in record %s (domain %s)",
						rec.TlsaUsage, rec.GetLabel(), domain.Name))
				}
				if rec.TlsaSelector < 0 || rec.TlsaSelector > 1 {
					errs = append(errs, errors.Errorf("TLSA Selector %d is invalid in record %s (domain %s)",
						rec.TlsaSelector, rec.GetLabel(), domain.Name))
				}
				if rec.TlsaMatchingType < 0 || rec.TlsaMatchingType > 2 {
					errs = append(errs, errors.Errorf("TLSA MatchingType %d is invalid in record %s (domain %s)",
						rec.TlsaMatchingType, rec.GetLabel(), domain.Name))
				}
			} else if rec.Type == "TXT" && len(txtMultiDissenters) != 0 && len(rec.TxtStrings) > 1 {
				// There are providers that  don't support TXTMulti yet there is
				// a TXT record with multiple strings:
				errs = append(errs,
					errors.Errorf("TXT records with multiple strings (label %v domain: %v) not supported by %s",
						rec.GetLabel(), domain.Name, strings.Join(txtMultiDissenters, ",")))
			}

			// Populate FQDN:
			rec.SetLabel(rec.GetLabel(), domain.Name)
		}
	}

	// SPF flattening
	if ers := flattenSPFs(config); len(ers) > 0 {
		errs = append(errs, ers...)
	}

	// Process IMPORT_TRANSFORM
	for _, domain := range config.Domains {
		for _, rec := range domain.Records {
			if rec.Type == "IMPORT_TRANSFORM" {
				table, err := transform.DecodeTransformTable(rec.Metadata["transform_table"])
				if err != nil {
					errs = append(errs, err)
					continue
				}
				err = importTransform(config.FindDomain(rec.GetTargetField()), domain, table, rec.TTL)
				if err != nil {
					errs = append(errs, err)
				}
			}
		}
	}
	// Clean up:
	for _, domain := range config.Domains {
		deleteImportTransformRecords(domain)
	}
	// Run record transforms
	for _, domain := range config.Domains {
		if err := applyRecordTransforms(domain); err != nil {
			errs = append(errs, err)
		}
	}

	for _, d := range config.Domains {
		// Check that CNAMES don't have to co-exist with any other records
		errs = append(errs, checkCNAMEs(d)...)
		// Check that if any advanced record types are used in a domain, every provider for that domain supports them
		err := checkProviderCapabilities(d)
		if err != nil {
			errs = append(errs, err)
		}
		// Validate FQDN consistency
		for _, r := range d.Records {
			if r.NameFQDN == "" || !strings.HasSuffix(r.NameFQDN, d.Name) {
				errs = append(errs, fmt.Errorf("Record named '%s' does not have correct FQDN in domain '%s'. FQDN: %s", r.Name, d.Name, r.NameFQDN))
			}
		}
	}

	return errs
}

func checkCNAMEs(dc *models.DomainConfig) (errs []error) {
	cnames := map[string]bool{}
	for _, r := range dc.Records {
		if r.Type == "CNAME" {
			if cnames[r.GetLabel()] {
				errs = append(errs, errors.Errorf("Cannot have multiple CNAMEs with same name: %s", r.GetLabelFQDN()))
			}
			cnames[r.GetLabel()] = true
		}
	}
	for _, r := range dc.Records {
		if cnames[r.GetLabel()] && r.Type != "CNAME" {
			errs = append(errs, errors.Errorf("Cannot have CNAME and %s record with same name: %s", r.Type, r.GetLabelFQDN()))
		}
	}
	return
}

func checkProviderCapabilities(dc *models.DomainConfig) error {
	types := []struct {
		rType string
		cap   providers.Capability
	}{
		{"ALIAS", providers.CanUseAlias},
		{"PTR", providers.CanUsePTR},
		{"SRV", providers.CanUseSRV},
		{"CAA", providers.CanUseCAA},
		{"TLSA", providers.CanUseTLSA},
	}
	for _, ty := range types {
		hasAny := false
		for _, r := range dc.Records {
			if r.Type == ty.rType {
				hasAny = true
				break
			}
		}
		if !hasAny {
			continue
		}
		for _, provider := range dc.DNSProviderInstances {
			if !providers.ProviderHasCabability(provider.ProviderType, ty.cap) {
				return errors.Errorf("Domain %s uses %s records, but DNS provider type %s does not support them", dc.Name, ty.rType, provider.ProviderType)
			}
		}
	}
	return nil
}

func applyRecordTransforms(domain *models.DomainConfig) error {
	for _, rec := range domain.Records {
		if rec.Type != "A" {
			continue
		}
		tt, ok := rec.Metadata["transform"]
		delete(rec.Metadata, "transform")
		if !ok {
			continue
		}
		table, err := transform.DecodeTransformTable(tt)
		if err != nil {
			return err
		}
		ip := net.ParseIP(rec.GetTargetField()) // ip already validated above
		newIPs, err := transform.TransformIPToList(net.ParseIP(rec.GetTargetField()), table)
		if err != nil {
			return err
		}
		for i, newIP := range newIPs {
			isV6 := (newIP.To4() == nil)
			if i == 0 && !newIP.Equal(ip) {
<<<<<<< HEAD
				if isV6 {
					rec.Type = "AAAA"
				}
				rec.Target = newIP.String() //replace target of first record if different
=======
				rec.SetTarget(newIP.String()) // replace target of first record if different
>>>>>>> e657693a
			} else if i > 0 {
				// any additional ips need identical records with the alternate ip added to the domain
				copy, err := rec.Copy()
				if err != nil {
					return err
				}
<<<<<<< HEAD
				if isV6 {
					copy.Type = "AAAA"
				} else {
					copy.Type = "A"
				}
				copy.Target = newIP.String()
=======
				copy.SetTarget(newIP.String())
>>>>>>> e657693a
				domain.Records = append(domain.Records, copy)
			}
		}
	}
	return nil
}<|MERGE_RESOLUTION|>--- conflicted
+++ resolved
@@ -469,30 +469,22 @@
 		for i, newIP := range newIPs {
 			isV6 := (newIP.To4() == nil)
 			if i == 0 && !newIP.Equal(ip) {
-<<<<<<< HEAD
 				if isV6 {
 					rec.Type = "AAAA"
 				}
-				rec.Target = newIP.String() //replace target of first record if different
-=======
 				rec.SetTarget(newIP.String()) // replace target of first record if different
->>>>>>> e657693a
 			} else if i > 0 {
 				// any additional ips need identical records with the alternate ip added to the domain
 				copy, err := rec.Copy()
 				if err != nil {
 					return err
 				}
-<<<<<<< HEAD
 				if isV6 {
 					copy.Type = "AAAA"
 				} else {
 					copy.Type = "A"
 				}
-				copy.Target = newIP.String()
-=======
 				copy.SetTarget(newIP.String())
->>>>>>> e657693a
 				domain.Records = append(domain.Records, copy)
 			}
 		}
